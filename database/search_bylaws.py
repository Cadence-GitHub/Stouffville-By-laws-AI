#!/usr/bin/env python3
"""
Search by-laws using ChromaDB with LangChain integration.

This script connects to a ChromaDB instance and allows searching by-laws using:
1. Semantic search with natural language queries
2. Keyword search within metadata fields
3. Combined search with both methods

Results are displayed with relevance scores and can be saved to a JSON file.

Usage:
    python search_bylaws.py --query "parking regulations" --output results.json
    python search_bylaws.py --keyword "parking" --output results.json
    python search_bylaws.py --query "parking regulations" --keyword "parking" --output results.json

Requirements:
    - langchain-chroma
    - langchain-voyageai
    - chromadb
    - python-dotenv
"""

import os
import json
import argparse
import re
from pathlib import Path
<<<<<<< HEAD
from dotenv import load_dotenv
from langchain_voyageai import VoyageAIEmbeddings
from langchain_chroma import Chroma
import chromadb
=======
import tiktoken

>>>>>>> 9ec39416

def count_tokens(text):
    """
    Count tokens using OpenAI's tiktoken library.
    
    Args:
        text (str): The text to count tokens for
        
    Returns:
        int: Exact token count
    """
    if not text:
        return 0
    
    # Convert to string if it's not already
    if not isinstance(text, str):
        text = json.dumps(text)
    
    # Use cl100k_base encoding (used by GPT-3.5 and GPT-4)
    encoding = tiktoken.get_encoding("cl100k_base")
    return len(encoding.encode(text))

<<<<<<< HEAD
def search_bylaws(args):
=======

def search_bylaws_by_keyword(base_dir, keyword, output_file, include_all=False):
>>>>>>> 9ec39416
    """
    Search through bylaws using ChromaDB with both semantic and keyword search capabilities.
    
    Args:
<<<<<<< HEAD
        args: Command-line arguments parsed by argparse
        
    Returns:
        list: List of matching by-law documents
        int: Total token count of the results
    """
    # Load environment variables from .env file
    load_dotenv()
    
    # Use API key from command line if provided, otherwise use from .env
    if args.api_key:
        os.environ["VOYAGE_API_KEY"] = args.api_key
    elif not os.environ.get("VOYAGE_API_KEY"):
        print("Error: VOYAGE_API_KEY not found in environment variables or command line arguments")
        print("Please either provide --api-key parameter or set VOYAGE_API_KEY in your .env file")
        return [], 0
    
    # Initialize embedding function
    print("Initializing embedding function...")
    embedding_function = VoyageAIEmbeddings(model="voyage-3-large")
    
    # Connect to ChromaDB server
    print(f"Connecting to ChromaDB at {args.chroma_host}:{args.chroma_port}...")
    
    try:
        # Initialize ChromaDB client
        chroma_client = chromadb.HttpClient(host=args.chroma_host, port=args.chroma_port)
        
        # Connect to the collection using LangChain's Chroma integration
        vector_store = Chroma(
            collection_name=args.collection,
            embedding_function=embedding_function,
            client=chroma_client
        )
        
        print(f"Successfully connected to ChromaDB collection '{args.collection}'!")
        
    except Exception as e:
        print(f"Error connecting to ChromaDB: {str(e)}")
        print("\nTroubleshooting tips:")
        print("1. Make sure the Docker container with ChromaDB is running")
        print("2. Ensure port 8000 is properly exposed in docker-compose.yaml")
        return [], 0
    
    matching_bylaws = []
    
    # Perform semantic search if a query is provided
    if args.query:
        print(f"\nPerforming semantic search for: '{args.query}'")
        
        # Use similarity_search_with_score to get both documents and scores
        results = vector_store.similarity_search_with_score(
            query=args.query,
            k=args.limit
        )
        
        if results:
            print(f"Found {len(results)} relevant documents")
            
            for doc, score in results:
                # Extract the document content and metadata
                bylaw_data = {
                    "page_content": doc.page_content,
                    "metadata": doc.metadata,
                    "relevance_score": float(score)  # Convert to float for JSON serialization
                }
                
                # Store the result
                matching_bylaws.append(bylaw_data)
                
                # Display some information about the match
                bylaw_id = doc.metadata.get("bylawNumber", "Unknown ID")
                bylaw_type = doc.metadata.get("bylawType", "Unknown Type")
                
                print(f"\nFound match: {bylaw_id} ({bylaw_type})")
                print(f"Relevance score: {score:.4f}")
                print(f"Keywords: {doc.metadata.get('keywords', [])}")
        else:
            print("No matches found for the semantic search query.")
    
    # Perform keyword search if a keyword is provided
    if args.keyword:
        print(f"\nPerforming keyword search for: '{args.keyword}'")
        
        # ChromaDB doesn't support $contains - let's use a different approach
        # First, retrieve all documents and filter locally
        print("Retrieving documents from ChromaDB to perform keyword search...")
        all_results = vector_store.get()
        
        keyword_matches = []
        docs = all_results.get("documents", [])
        metadatas = all_results.get("metadatas", [])
        ids = all_results.get("ids", [])
        
        keyword_lower = args.keyword.lower()
        
        # Manually filter documents based on metadata
        for i in range(len(docs)):
            metadata = metadatas[i]
            found_match = False
            
            # Check in keywords list
            if "keywords" in metadata and isinstance(metadata["keywords"], list):
                for kw in metadata["keywords"]:
                    if isinstance(kw, str) and keyword_lower in kw.lower():
                        found_match = True
                        break
            
            # Check in other text fields
            for field in ["bylawHeader", "bylawType", "condtionsAndClauses"]:
                if field in metadata and isinstance(metadata[field], str):
                    if keyword_lower in metadata[field].lower():
                        found_match = True
                        break
            
            if found_match:
                keyword_matches.append({
                    "document": docs[i],
                    "metadata": metadata,
                    "id": ids[i]
                })
        
        # Process the keyword matches
        if keyword_matches:
            # Limit the number of results if necessary
            keyword_matches = keyword_matches[:args.limit]
            print(f"Found {len(keyword_matches)} documents matching the keyword")
            
            for match in keyword_matches:
                # Create a document with metadata
                bylaw_data = {
                    "page_content": match["document"],
                    "metadata": match["metadata"],
                    "id": match["id"]
                }
                
                # Only add if not already in results (to avoid duplicates when using both search methods)
                if not any(b.get("metadata", {}).get("id") == match["metadata"].get("id") for b in matching_bylaws):
                    matching_bylaws.append(bylaw_data)
                    
                    # Display some information about the match
                    bylaw_id = match["metadata"].get("bylawNumber", "Unknown ID")
                    bylaw_type = match["metadata"].get("bylawType", "Unknown Type")
                    
                    print(f"\nFound match: {bylaw_id} ({bylaw_type})")
                    print(f"Keywords: {match['metadata'].get('keywords', [])}")
        else:
            print("No matches found for the keyword search.")
    
    # Write results to the output file
    if matching_bylaws:
        with open(args.output, 'w', encoding='utf-8') as f:
            json.dump(matching_bylaws, f, indent=2, ensure_ascii=False)
        
        print(f"\nTotal matching bylaws: {len(matching_bylaws)}")
        print(f"Results saved to: {args.output}")
    else:
        print("\nNo matching bylaws found.")
    
    # Calculate token count and costs
    output_str = json.dumps(matching_bylaws, indent=2, ensure_ascii=False)
    total_tokens = count_tokens(output_str)
    
    return matching_bylaws, total_tokens
=======
        base_dir (str): The directory to search in (and its subdirectories)
        keyword (str): The keyword to search for (partial matches are included)
        output_file (str): The file to append results to
        include_all (bool): Whether to include all bylaws regardless of keywords
        
    Returns:
        tuple: (output tokens, source tokens) - token counts for output and source data
    """
    # Always start with fresh output data
    output_data = []
    
    base_path = Path(base_dir)
    matching_files = []
    total_source_tokens = 0
    total_source_files = 0
    
    # Walk through all JSON files in the directory and subdirectories
    for json_file in base_path.glob('**/*.json'):
        try:
            with open(json_file, 'r', encoding='utf-8') as f:
                bylaw_data = json.load(f)
                total_source_files += 1
                
                # Count tokens from the extractedText field (which can be a list or string)
                if 'extractedText' in bylaw_data:
                    if isinstance(bylaw_data['extractedText'], list):
                        # Join all text segments if it's a list
                        extracted_text = " ".join(bylaw_data['extractedText'])
                        file_tokens = count_tokens(extracted_text)
                    elif isinstance(bylaw_data['extractedText'], str):
                        file_tokens = count_tokens(bylaw_data['extractedText'])
                    else:
                        file_tokens = 0
                        
                    total_source_tokens += file_tokens
                
                # If including all bylaws or if the keyword matches, add the file
                if include_all:
                    print(f"\nIncluding: {json_file}")
                    if 'keywords' in bylaw_data and isinstance(bylaw_data['keywords'], list):
                        print(f"Keywords: {bylaw_data['keywords']}")
                    matching_files.append(str(json_file))
                    output_data.append(bylaw_data)
                # Otherwise check for keyword matches
                elif keyword and 'keywords' in bylaw_data and isinstance(bylaw_data['keywords'], list):
                    # Look for keyword in the keywords list (case-insensitive)
                    if any(keyword.lower() in kw.lower() for kw in bylaw_data['keywords']):
                        print(f"\nFound match in: {json_file}")
                        print(f"Keywords: {bylaw_data['keywords']}")
                        matching_files.append(str(json_file))
                        output_data.append(bylaw_data)
        except (json.JSONDecodeError, UnicodeDecodeError) as e:
            print(f"Error processing {json_file}: {e}")
    
    # Write the output data to the output file
    with open(output_file, 'w', encoding='utf-8') as f:
        json.dump(output_data, f, indent=2, ensure_ascii=False)
    
    print(f"\nTotal source files processed: {total_source_files}")
    print(f"Total matching files: {len(matching_files)}")
    print(f"Results saved to: {output_file}")
    print(f"Output file size: {os.path.getsize(output_file) / 1024 / 1024:.2f} MB")
    
    # Calculate token count for output data extractedText fields
    output_tokens = 0
    for item in output_data:
        if 'extractedText' in item:
            if isinstance(item['extractedText'], list):
                # Join all text segments if it's a list
                extracted_text = " ".join(item['extractedText'])
                output_tokens += count_tokens(extracted_text)
            elif isinstance(item['extractedText'], str):
                output_tokens += count_tokens(item['extractedText'])
    
    return (output_tokens, total_source_tokens)
>>>>>>> 9ec39416

def get_database_stats(args):
    """
    Get and display statistics about the bylaw vector database.
    
    Args:
        args: Command-line arguments parsed by argparse
    """
    # Load environment variables from .env file
    load_dotenv()
    
    # Use API key from command line if provided, otherwise use from .env
    if args.api_key:
        os.environ["VOYAGE_API_KEY"] = args.api_key
    
    # Initialize embedding function
    embedding_function = VoyageAIEmbeddings(model="voyage-3-large")
    
    try:
        # Initialize ChromaDB client
        chroma_client = chromadb.HttpClient(host=args.chroma_host, port=args.chroma_port)
        
        # Connect to the collection using LangChain's Chroma integration
        vector_store = Chroma(
            collection_name=args.collection,
            embedding_function=embedding_function,
            client=chroma_client
        )
        
        # Get all metadata to analyze collection contents
        results = vector_store._collection.get()
        
        total_docs = vector_store._collection.count()
        unique_bylaws = set()
        bylaw_types = {}
        bylaw_years = {}
        
        for metadata in results.get("metadatas", []):
            if metadata and "bylawNumber" in metadata:
                unique_bylaws.add(metadata["bylawNumber"])
            
            if metadata and "bylawType" in metadata:
                bylaw_type = metadata["bylawType"]
                bylaw_types[bylaw_type] = bylaw_types.get(bylaw_type, 0) + 1
            
            if metadata and "bylawYear" in metadata:
                bylaw_year = metadata["bylawYear"]
                bylaw_years[bylaw_year] = bylaw_years.get(bylaw_year, 0) + 1
        
        # Sort years chronologically and types by frequency
        sorted_years = dict(sorted(bylaw_years.items()))
        sorted_types = dict(sorted(bylaw_types.items(), key=lambda x: x[1], reverse=True))
        
        print("\nDatabase Statistics:")
        print(f"Total Documents: {total_docs}")
        print(f"Unique Bylaws: {len(unique_bylaws)}")
        print("Bylaw Types:")
        for bylaw_type, count in sorted_types.items():
            print(f"  - {bylaw_type}: {count}")
        print("Bylaw Years:")
        for year, count in sorted_years.items():
            print(f"  - {year}: {count}")
            
    except Exception as e:
        print(f"Error getting database statistics: {str(e)}")

def calculate_llm_costs(token_count):
    """
    Calculate estimated costs for processing tokens with different LLM pricing tiers.
    
    Args:
        token_count (int): The number of tokens
        
    Returns:
        dict: Cost estimates for different pricing tiers
    """
    # Cost per million tokens
    price_tiers = {
        "Budget LLM": 0.10,
        "Standard LLM": 0.15,
        "Premium LLM": 0.25,
        "Advanced LLM": 3.00
    }
    
    costs = {}
    tokens_in_millions = token_count / 1_000_000
    
    for model, price in price_tiers.items():
        costs[model] = tokens_in_millions * price
    
    return costs

<<<<<<< HEAD
def main():
    parser = argparse.ArgumentParser(description='Search bylaws using ChromaDB')
    
    # Search parameters
    search_group = parser.add_argument_group('Search Parameters')
    search_group.add_argument('--query', help='Natural language query for semantic search')
    search_group.add_argument('--keyword', help='Keyword to search for in bylaw metadata')
    search_group.add_argument('--limit', type=int, default=10, help='Maximum number of results to return (default: 10)')
    search_group.add_argument('--output', default='search_results.json', help='Output file name (default: search_results.json)')
    
    # ChromaDB connection parameters
    db_group = parser.add_argument_group('ChromaDB Connection')
    db_group.add_argument('--api-key', help='Voyage AI API key for embeddings (can also be set in .env file)')
    db_group.add_argument('--chroma-host', default='localhost', help='ChromaDB host (default: localhost)')
    db_group.add_argument('--chroma-port', default=8000, type=int, help='ChromaDB port (default: 8000)')
    db_group.add_argument('--collection', default='by-laws', help='Collection name (default: by-laws)')
    
    # Other functionality
    other_group = parser.add_argument_group('Other Functionality')
    other_group.add_argument('--stats', action='store_true', help='Display database statistics')
    
    args = parser.parse_args()
    
    # Check if at least one search parameter or --stats is provided
    if not (args.query or args.keyword or args.stats):
        parser.error("At least one of --query, --keyword, or --stats is required")
    
    # Show database statistics if requested
    if args.stats:
        get_database_stats(args)
        return
    
    # Perform the search
    _, total_tokens = search_bylaws(args)
    
    # Display token count and cost information if results were found
    if total_tokens > 0:
        print(f"\nToken Information:")
        print(f"Total tokens: {total_tokens:,}")
        
        print("\nEstimated LLM costs:")
        costs = calculate_llm_costs(total_tokens)
        for model, cost in costs.items():
            print(f"  {model} (${costs[model]:.2f}/million tokens): ${cost:.4f}")
=======

def print_token_info(token_count, label=""):
    """Print token count and cost information."""
    prefix = f"{label} " if label else ""
    print(f"\n{prefix}Token Information (extractedText field only):")
    print(f"Total tokens in extractedText: {token_count:,}")
    
    print(f"\n{prefix}Estimated LLM costs for extractedText:")
    costs = calculate_llm_costs(token_count)
    for model, cost in costs.items():
        print(f"  {model} (${costs[model]:.2f}/million tokens): ${cost:.4f}")


def main():
    parser = argparse.ArgumentParser(description='Search bylaws by keyword')
    parser.add_argument('keyword', nargs='?', help='Keyword to search for in bylaw keywords (optional)')
    parser.add_argument('--dir', default='Stouffville_AI/database/By-laws-by-year', 
                        help='Directory to search in (default: Stouffville_AI/database/By-laws-by-year)')
    parser.add_argument('--output', default=None,
                        help='Output file name (default: {keyword}_related_by-laws.json or all_by-laws.json)')
    
    args = parser.parse_args()
    
    include_all = False
    
    # If keyword is not provided, ask user if they want to include all bylaws
    if args.keyword is None:
        response = input("No keyword provided. Do you want to include all bylaws in the output file? (y/n): ")
        if response.lower() in ['y', 'yes']:
            include_all = True
            print("Including all bylaws in the output.")
            # Set a default keyword for output filename
            if args.output is None:
                args.output = "all_by-laws.json"
        else:
            keyword = input("Please enter a keyword to search for: ")
            args.keyword = keyword
            if not args.keyword:
                print("No keyword provided. Exiting.")
                return
    
    # Set default output filename to include the keyword if not specified
    if args.output is None:
        args.output = f"{args.keyword}_related_by-laws.json"
    
    output_tokens, source_tokens = search_bylaws_by_keyword(args.dir, args.keyword, args.output, include_all)
    
    # Display token count and cost information for both source and output
    print_token_info(source_tokens, "Source Data")
    print_token_info(output_tokens, "Output Data")

>>>>>>> 9ec39416

if __name__ == "__main__":
    main()<|MERGE_RESOLUTION|>--- conflicted
+++ resolved
@@ -1,504 +1,363 @@
-#!/usr/bin/env python3
-"""
-Search by-laws using ChromaDB with LangChain integration.
-
-This script connects to a ChromaDB instance and allows searching by-laws using:
-1. Semantic search with natural language queries
-2. Keyword search within metadata fields
-3. Combined search with both methods
-
-Results are displayed with relevance scores and can be saved to a JSON file.
-
-Usage:
-    python search_bylaws.py --query "parking regulations" --output results.json
-    python search_bylaws.py --keyword "parking" --output results.json
-    python search_bylaws.py --query "parking regulations" --keyword "parking" --output results.json
-
-Requirements:
-    - langchain-chroma
-    - langchain-voyageai
-    - chromadb
-    - python-dotenv
-"""
-
-import os
-import json
-import argparse
-import re
-from pathlib import Path
-<<<<<<< HEAD
-from dotenv import load_dotenv
-from langchain_voyageai import VoyageAIEmbeddings
-from langchain_chroma import Chroma
-import chromadb
-=======
-import tiktoken
-
->>>>>>> 9ec39416
-
-def count_tokens(text):
-    """
-    Count tokens using OpenAI's tiktoken library.
-    
-    Args:
-        text (str): The text to count tokens for
-        
-    Returns:
-        int: Exact token count
-    """
-    if not text:
-        return 0
-    
-    # Convert to string if it's not already
-    if not isinstance(text, str):
-        text = json.dumps(text)
-    
-    # Use cl100k_base encoding (used by GPT-3.5 and GPT-4)
-    encoding = tiktoken.get_encoding("cl100k_base")
-    return len(encoding.encode(text))
-
-<<<<<<< HEAD
-def search_bylaws(args):
-=======
-
-def search_bylaws_by_keyword(base_dir, keyword, output_file, include_all=False):
->>>>>>> 9ec39416
-    """
-    Search through bylaws using ChromaDB with both semantic and keyword search capabilities.
-    
-    Args:
-<<<<<<< HEAD
-        args: Command-line arguments parsed by argparse
-        
-    Returns:
-        list: List of matching by-law documents
-        int: Total token count of the results
-    """
-    # Load environment variables from .env file
-    load_dotenv()
-    
-    # Use API key from command line if provided, otherwise use from .env
-    if args.api_key:
-        os.environ["VOYAGE_API_KEY"] = args.api_key
-    elif not os.environ.get("VOYAGE_API_KEY"):
-        print("Error: VOYAGE_API_KEY not found in environment variables or command line arguments")
-        print("Please either provide --api-key parameter or set VOYAGE_API_KEY in your .env file")
-        return [], 0
-    
-    # Initialize embedding function
-    print("Initializing embedding function...")
-    embedding_function = VoyageAIEmbeddings(model="voyage-3-large")
-    
-    # Connect to ChromaDB server
-    print(f"Connecting to ChromaDB at {args.chroma_host}:{args.chroma_port}...")
-    
-    try:
-        # Initialize ChromaDB client
-        chroma_client = chromadb.HttpClient(host=args.chroma_host, port=args.chroma_port)
-        
-        # Connect to the collection using LangChain's Chroma integration
-        vector_store = Chroma(
-            collection_name=args.collection,
-            embedding_function=embedding_function,
-            client=chroma_client
-        )
-        
-        print(f"Successfully connected to ChromaDB collection '{args.collection}'!")
-        
-    except Exception as e:
-        print(f"Error connecting to ChromaDB: {str(e)}")
-        print("\nTroubleshooting tips:")
-        print("1. Make sure the Docker container with ChromaDB is running")
-        print("2. Ensure port 8000 is properly exposed in docker-compose.yaml")
-        return [], 0
-    
-    matching_bylaws = []
-    
-    # Perform semantic search if a query is provided
-    if args.query:
-        print(f"\nPerforming semantic search for: '{args.query}'")
-        
-        # Use similarity_search_with_score to get both documents and scores
-        results = vector_store.similarity_search_with_score(
-            query=args.query,
-            k=args.limit
-        )
-        
-        if results:
-            print(f"Found {len(results)} relevant documents")
-            
-            for doc, score in results:
-                # Extract the document content and metadata
-                bylaw_data = {
-                    "page_content": doc.page_content,
-                    "metadata": doc.metadata,
-                    "relevance_score": float(score)  # Convert to float for JSON serialization
-                }
-                
-                # Store the result
-                matching_bylaws.append(bylaw_data)
-                
-                # Display some information about the match
-                bylaw_id = doc.metadata.get("bylawNumber", "Unknown ID")
-                bylaw_type = doc.metadata.get("bylawType", "Unknown Type")
-                
-                print(f"\nFound match: {bylaw_id} ({bylaw_type})")
-                print(f"Relevance score: {score:.4f}")
-                print(f"Keywords: {doc.metadata.get('keywords', [])}")
-        else:
-            print("No matches found for the semantic search query.")
-    
-    # Perform keyword search if a keyword is provided
-    if args.keyword:
-        print(f"\nPerforming keyword search for: '{args.keyword}'")
-        
-        # ChromaDB doesn't support $contains - let's use a different approach
-        # First, retrieve all documents and filter locally
-        print("Retrieving documents from ChromaDB to perform keyword search...")
-        all_results = vector_store.get()
-        
-        keyword_matches = []
-        docs = all_results.get("documents", [])
-        metadatas = all_results.get("metadatas", [])
-        ids = all_results.get("ids", [])
-        
-        keyword_lower = args.keyword.lower()
-        
-        # Manually filter documents based on metadata
-        for i in range(len(docs)):
-            metadata = metadatas[i]
-            found_match = False
-            
-            # Check in keywords list
-            if "keywords" in metadata and isinstance(metadata["keywords"], list):
-                for kw in metadata["keywords"]:
-                    if isinstance(kw, str) and keyword_lower in kw.lower():
-                        found_match = True
-                        break
-            
-            # Check in other text fields
-            for field in ["bylawHeader", "bylawType", "condtionsAndClauses"]:
-                if field in metadata and isinstance(metadata[field], str):
-                    if keyword_lower in metadata[field].lower():
-                        found_match = True
-                        break
-            
-            if found_match:
-                keyword_matches.append({
-                    "document": docs[i],
-                    "metadata": metadata,
-                    "id": ids[i]
-                })
-        
-        # Process the keyword matches
-        if keyword_matches:
-            # Limit the number of results if necessary
-            keyword_matches = keyword_matches[:args.limit]
-            print(f"Found {len(keyword_matches)} documents matching the keyword")
-            
-            for match in keyword_matches:
-                # Create a document with metadata
-                bylaw_data = {
-                    "page_content": match["document"],
-                    "metadata": match["metadata"],
-                    "id": match["id"]
-                }
-                
-                # Only add if not already in results (to avoid duplicates when using both search methods)
-                if not any(b.get("metadata", {}).get("id") == match["metadata"].get("id") for b in matching_bylaws):
-                    matching_bylaws.append(bylaw_data)
-                    
-                    # Display some information about the match
-                    bylaw_id = match["metadata"].get("bylawNumber", "Unknown ID")
-                    bylaw_type = match["metadata"].get("bylawType", "Unknown Type")
-                    
-                    print(f"\nFound match: {bylaw_id} ({bylaw_type})")
-                    print(f"Keywords: {match['metadata'].get('keywords', [])}")
-        else:
-            print("No matches found for the keyword search.")
-    
-    # Write results to the output file
-    if matching_bylaws:
-        with open(args.output, 'w', encoding='utf-8') as f:
-            json.dump(matching_bylaws, f, indent=2, ensure_ascii=False)
-        
-        print(f"\nTotal matching bylaws: {len(matching_bylaws)}")
-        print(f"Results saved to: {args.output}")
-    else:
-        print("\nNo matching bylaws found.")
-    
-    # Calculate token count and costs
-    output_str = json.dumps(matching_bylaws, indent=2, ensure_ascii=False)
-    total_tokens = count_tokens(output_str)
-    
-    return matching_bylaws, total_tokens
-=======
-        base_dir (str): The directory to search in (and its subdirectories)
-        keyword (str): The keyword to search for (partial matches are included)
-        output_file (str): The file to append results to
-        include_all (bool): Whether to include all bylaws regardless of keywords
-        
-    Returns:
-        tuple: (output tokens, source tokens) - token counts for output and source data
-    """
-    # Always start with fresh output data
-    output_data = []
-    
-    base_path = Path(base_dir)
-    matching_files = []
-    total_source_tokens = 0
-    total_source_files = 0
-    
-    # Walk through all JSON files in the directory and subdirectories
-    for json_file in base_path.glob('**/*.json'):
-        try:
-            with open(json_file, 'r', encoding='utf-8') as f:
-                bylaw_data = json.load(f)
-                total_source_files += 1
-                
-                # Count tokens from the extractedText field (which can be a list or string)
-                if 'extractedText' in bylaw_data:
-                    if isinstance(bylaw_data['extractedText'], list):
-                        # Join all text segments if it's a list
-                        extracted_text = " ".join(bylaw_data['extractedText'])
-                        file_tokens = count_tokens(extracted_text)
-                    elif isinstance(bylaw_data['extractedText'], str):
-                        file_tokens = count_tokens(bylaw_data['extractedText'])
-                    else:
-                        file_tokens = 0
-                        
-                    total_source_tokens += file_tokens
-                
-                # If including all bylaws or if the keyword matches, add the file
-                if include_all:
-                    print(f"\nIncluding: {json_file}")
-                    if 'keywords' in bylaw_data and isinstance(bylaw_data['keywords'], list):
-                        print(f"Keywords: {bylaw_data['keywords']}")
-                    matching_files.append(str(json_file))
-                    output_data.append(bylaw_data)
-                # Otherwise check for keyword matches
-                elif keyword and 'keywords' in bylaw_data and isinstance(bylaw_data['keywords'], list):
-                    # Look for keyword in the keywords list (case-insensitive)
-                    if any(keyword.lower() in kw.lower() for kw in bylaw_data['keywords']):
-                        print(f"\nFound match in: {json_file}")
-                        print(f"Keywords: {bylaw_data['keywords']}")
-                        matching_files.append(str(json_file))
-                        output_data.append(bylaw_data)
-        except (json.JSONDecodeError, UnicodeDecodeError) as e:
-            print(f"Error processing {json_file}: {e}")
-    
-    # Write the output data to the output file
-    with open(output_file, 'w', encoding='utf-8') as f:
-        json.dump(output_data, f, indent=2, ensure_ascii=False)
-    
-    print(f"\nTotal source files processed: {total_source_files}")
-    print(f"Total matching files: {len(matching_files)}")
-    print(f"Results saved to: {output_file}")
-    print(f"Output file size: {os.path.getsize(output_file) / 1024 / 1024:.2f} MB")
-    
-    # Calculate token count for output data extractedText fields
-    output_tokens = 0
-    for item in output_data:
-        if 'extractedText' in item:
-            if isinstance(item['extractedText'], list):
-                # Join all text segments if it's a list
-                extracted_text = " ".join(item['extractedText'])
-                output_tokens += count_tokens(extracted_text)
-            elif isinstance(item['extractedText'], str):
-                output_tokens += count_tokens(item['extractedText'])
-    
-    return (output_tokens, total_source_tokens)
->>>>>>> 9ec39416
-
-def get_database_stats(args):
-    """
-    Get and display statistics about the bylaw vector database.
-    
-    Args:
-        args: Command-line arguments parsed by argparse
-    """
-    # Load environment variables from .env file
-    load_dotenv()
-    
-    # Use API key from command line if provided, otherwise use from .env
-    if args.api_key:
-        os.environ["VOYAGE_API_KEY"] = args.api_key
-    
-    # Initialize embedding function
-    embedding_function = VoyageAIEmbeddings(model="voyage-3-large")
-    
-    try:
-        # Initialize ChromaDB client
-        chroma_client = chromadb.HttpClient(host=args.chroma_host, port=args.chroma_port)
-        
-        # Connect to the collection using LangChain's Chroma integration
-        vector_store = Chroma(
-            collection_name=args.collection,
-            embedding_function=embedding_function,
-            client=chroma_client
-        )
-        
-        # Get all metadata to analyze collection contents
-        results = vector_store._collection.get()
-        
-        total_docs = vector_store._collection.count()
-        unique_bylaws = set()
-        bylaw_types = {}
-        bylaw_years = {}
-        
-        for metadata in results.get("metadatas", []):
-            if metadata and "bylawNumber" in metadata:
-                unique_bylaws.add(metadata["bylawNumber"])
-            
-            if metadata and "bylawType" in metadata:
-                bylaw_type = metadata["bylawType"]
-                bylaw_types[bylaw_type] = bylaw_types.get(bylaw_type, 0) + 1
-            
-            if metadata and "bylawYear" in metadata:
-                bylaw_year = metadata["bylawYear"]
-                bylaw_years[bylaw_year] = bylaw_years.get(bylaw_year, 0) + 1
-        
-        # Sort years chronologically and types by frequency
-        sorted_years = dict(sorted(bylaw_years.items()))
-        sorted_types = dict(sorted(bylaw_types.items(), key=lambda x: x[1], reverse=True))
-        
-        print("\nDatabase Statistics:")
-        print(f"Total Documents: {total_docs}")
-        print(f"Unique Bylaws: {len(unique_bylaws)}")
-        print("Bylaw Types:")
-        for bylaw_type, count in sorted_types.items():
-            print(f"  - {bylaw_type}: {count}")
-        print("Bylaw Years:")
-        for year, count in sorted_years.items():
-            print(f"  - {year}: {count}")
-            
-    except Exception as e:
-        print(f"Error getting database statistics: {str(e)}")
-
-def calculate_llm_costs(token_count):
-    """
-    Calculate estimated costs for processing tokens with different LLM pricing tiers.
-    
-    Args:
-        token_count (int): The number of tokens
-        
-    Returns:
-        dict: Cost estimates for different pricing tiers
-    """
-    # Cost per million tokens
-    price_tiers = {
-        "Budget LLM": 0.10,
-        "Standard LLM": 0.15,
-        "Premium LLM": 0.25,
-        "Advanced LLM": 3.00
-    }
-    
-    costs = {}
-    tokens_in_millions = token_count / 1_000_000
-    
-    for model, price in price_tiers.items():
-        costs[model] = tokens_in_millions * price
-    
-    return costs
-
-<<<<<<< HEAD
-def main():
-    parser = argparse.ArgumentParser(description='Search bylaws using ChromaDB')
-    
-    # Search parameters
-    search_group = parser.add_argument_group('Search Parameters')
-    search_group.add_argument('--query', help='Natural language query for semantic search')
-    search_group.add_argument('--keyword', help='Keyword to search for in bylaw metadata')
-    search_group.add_argument('--limit', type=int, default=10, help='Maximum number of results to return (default: 10)')
-    search_group.add_argument('--output', default='search_results.json', help='Output file name (default: search_results.json)')
-    
-    # ChromaDB connection parameters
-    db_group = parser.add_argument_group('ChromaDB Connection')
-    db_group.add_argument('--api-key', help='Voyage AI API key for embeddings (can also be set in .env file)')
-    db_group.add_argument('--chroma-host', default='localhost', help='ChromaDB host (default: localhost)')
-    db_group.add_argument('--chroma-port', default=8000, type=int, help='ChromaDB port (default: 8000)')
-    db_group.add_argument('--collection', default='by-laws', help='Collection name (default: by-laws)')
-    
-    # Other functionality
-    other_group = parser.add_argument_group('Other Functionality')
-    other_group.add_argument('--stats', action='store_true', help='Display database statistics')
-    
-    args = parser.parse_args()
-    
-    # Check if at least one search parameter or --stats is provided
-    if not (args.query or args.keyword or args.stats):
-        parser.error("At least one of --query, --keyword, or --stats is required")
-    
-    # Show database statistics if requested
-    if args.stats:
-        get_database_stats(args)
-        return
-    
-    # Perform the search
-    _, total_tokens = search_bylaws(args)
-    
-    # Display token count and cost information if results were found
-    if total_tokens > 0:
-        print(f"\nToken Information:")
-        print(f"Total tokens: {total_tokens:,}")
-        
-        print("\nEstimated LLM costs:")
-        costs = calculate_llm_costs(total_tokens)
-        for model, cost in costs.items():
-            print(f"  {model} (${costs[model]:.2f}/million tokens): ${cost:.4f}")
-=======
-
-def print_token_info(token_count, label=""):
-    """Print token count and cost information."""
-    prefix = f"{label} " if label else ""
-    print(f"\n{prefix}Token Information (extractedText field only):")
-    print(f"Total tokens in extractedText: {token_count:,}")
-    
-    print(f"\n{prefix}Estimated LLM costs for extractedText:")
-    costs = calculate_llm_costs(token_count)
-    for model, cost in costs.items():
-        print(f"  {model} (${costs[model]:.2f}/million tokens): ${cost:.4f}")
-
-
-def main():
-    parser = argparse.ArgumentParser(description='Search bylaws by keyword')
-    parser.add_argument('keyword', nargs='?', help='Keyword to search for in bylaw keywords (optional)')
-    parser.add_argument('--dir', default='Stouffville_AI/database/By-laws-by-year', 
-                        help='Directory to search in (default: Stouffville_AI/database/By-laws-by-year)')
-    parser.add_argument('--output', default=None,
-                        help='Output file name (default: {keyword}_related_by-laws.json or all_by-laws.json)')
-    
-    args = parser.parse_args()
-    
-    include_all = False
-    
-    # If keyword is not provided, ask user if they want to include all bylaws
-    if args.keyword is None:
-        response = input("No keyword provided. Do you want to include all bylaws in the output file? (y/n): ")
-        if response.lower() in ['y', 'yes']:
-            include_all = True
-            print("Including all bylaws in the output.")
-            # Set a default keyword for output filename
-            if args.output is None:
-                args.output = "all_by-laws.json"
-        else:
-            keyword = input("Please enter a keyword to search for: ")
-            args.keyword = keyword
-            if not args.keyword:
-                print("No keyword provided. Exiting.")
-                return
-    
-    # Set default output filename to include the keyword if not specified
-    if args.output is None:
-        args.output = f"{args.keyword}_related_by-laws.json"
-    
-    output_tokens, source_tokens = search_bylaws_by_keyword(args.dir, args.keyword, args.output, include_all)
-    
-    # Display token count and cost information for both source and output
-    print_token_info(source_tokens, "Source Data")
-    print_token_info(output_tokens, "Output Data")
-
->>>>>>> 9ec39416
-
-if __name__ == "__main__":
+#!/usr/bin/env python3
+"""
+Search by-laws using ChromaDB with LangChain integration.
+
+This script connects to a ChromaDB instance and allows searching by-laws using:
+1. Semantic search with natural language queries
+2. Keyword search within metadata fields
+3. Combined search with both methods
+
+Results are displayed with relevance scores and can be saved to a JSON file.
+
+Usage:
+    python search_bylaws.py --query "parking regulations" --output results.json
+    python search_bylaws.py --keyword "parking" --output results.json
+    python search_bylaws.py --query "parking regulations" --keyword "parking" --output results.json
+
+Requirements:
+    - langchain-chroma
+    - langchain-voyageai
+    - chromadb
+    - python-dotenv
+"""
+
+import os
+import json
+import argparse
+import re
+from pathlib import Path
+import tiktoken
+from dotenv import load_dotenv
+from langchain_voyageai import VoyageAIEmbeddings
+from langchain_chroma import Chroma
+import chromadb
+
+def count_tokens(text):
+    """
+    Count tokens using OpenAI's tiktoken library.
+    
+    Args:
+        text (str): The text to count tokens for
+        
+    Returns:
+        int: Exact token count
+    """
+    if not text:
+        return 0
+    
+    # Convert to string if it's not already
+    if not isinstance(text, str):
+        text = json.dumps(text)
+    
+    # Use cl100k_base encoding (used by GPT-3.5 and GPT-4)
+    encoding = tiktoken.get_encoding("cl100k_base")
+    return len(encoding.encode(text))
+
+def search_bylaws(args):
+    """
+    Search through bylaws using ChromaDB with both semantic and keyword search capabilities.
+    
+    Args:
+        args: Command-line arguments parsed by argparse
+        
+    Returns:
+        list: List of matching by-law documents
+        int: Total token count of the results
+    """
+    # Load environment variables from .env file
+    load_dotenv()
+    
+    # Use API key from command line if provided, otherwise use from .env
+    if args.api_key:
+        os.environ["VOYAGE_API_KEY"] = args.api_key
+    elif not os.environ.get("VOYAGE_API_KEY"):
+        print("Error: VOYAGE_API_KEY not found in environment variables or command line arguments")
+        print("Please either provide --api-key parameter or set VOYAGE_API_KEY in your .env file")
+        return [], 0
+    
+    # Initialize embedding function
+    print("Initializing embedding function...")
+    embedding_function = VoyageAIEmbeddings(model="voyage-3-large")
+    
+    # Connect to ChromaDB server
+    print(f"Connecting to ChromaDB at {args.chroma_host}:{args.chroma_port}...")
+    
+    try:
+        # Initialize ChromaDB client
+        chroma_client = chromadb.HttpClient(host=args.chroma_host, port=args.chroma_port)
+        
+        # Connect to the collection using LangChain's Chroma integration
+        vector_store = Chroma(
+            collection_name=args.collection,
+            embedding_function=embedding_function,
+            client=chroma_client
+        )
+        
+        print(f"Successfully connected to ChromaDB collection '{args.collection}'!")
+        
+    except Exception as e:
+        print(f"Error connecting to ChromaDB: {str(e)}")
+        print("\nTroubleshooting tips:")
+        print("1. Make sure the Docker container with ChromaDB is running")
+        print("2. Ensure port 8000 is properly exposed in docker-compose.yaml")
+        return [], 0
+    
+    matching_bylaws = []
+    
+    # Perform semantic search if a query is provided
+    if args.query:
+        print(f"\nPerforming semantic search for: '{args.query}'")
+        
+        # Use similarity_search_with_score to get both documents and scores
+        results = vector_store.similarity_search_with_score(
+            query=args.query,
+            k=args.limit
+        )
+        
+        if results:
+            print(f"Found {len(results)} relevant documents")
+            
+            for doc, score in results:
+                # Extract the document content and metadata
+                bylaw_data = {
+                    "page_content": doc.page_content,
+                    "metadata": doc.metadata,
+                    "relevance_score": float(score)  # Convert to float for JSON serialization
+                }
+                
+                # Store the result
+                matching_bylaws.append(bylaw_data)
+                
+                # Display some information about the match
+                bylaw_id = doc.metadata.get("bylawNumber", "Unknown ID")
+                bylaw_type = doc.metadata.get("bylawType", "Unknown Type")
+                
+                print(f"\nFound match: {bylaw_id} ({bylaw_type})")
+                print(f"Relevance score: {score:.4f}")
+                print(f"Keywords: {doc.metadata.get('keywords', [])}")
+        else:
+            print("No matches found for the semantic search query.")
+    
+    # Perform keyword search if a keyword is provided
+    if args.keyword:
+        print(f"\nPerforming keyword search for: '{args.keyword}'")
+        
+        # ChromaDB doesn't support $contains - let's use a different approach
+        # First, retrieve all documents and filter locally
+        print("Retrieving documents from ChromaDB to perform keyword search...")
+        all_results = vector_store.get()
+        
+        keyword_matches = []
+        docs = all_results.get("documents", [])
+        metadatas = all_results.get("metadatas", [])
+        ids = all_results.get("ids", [])
+        
+        keyword_lower = args.keyword.lower()
+        
+        # Manually filter documents based on metadata
+        for i in range(len(docs)):
+            metadata = metadatas[i]
+            found_match = False
+            
+            # Check in keywords list
+            if "keywords" in metadata and isinstance(metadata["keywords"], list):
+                for kw in metadata["keywords"]:
+                    if isinstance(kw, str) and keyword_lower in kw.lower():
+                        found_match = True
+                        break
+            
+            # Check in other text fields
+            for field in ["bylawHeader", "bylawType", "condtionsAndClauses"]:
+                if field in metadata and isinstance(metadata[field], str):
+                    if keyword_lower in metadata[field].lower():
+                        found_match = True
+                        break
+            
+            if found_match:
+                keyword_matches.append({
+                    "document": docs[i],
+                    "metadata": metadata,
+                    "id": ids[i]
+                })
+        
+        # Process the keyword matches
+        if keyword_matches:
+            # Limit the number of results if necessary
+            keyword_matches = keyword_matches[:args.limit]
+            print(f"Found {len(keyword_matches)} documents matching the keyword")
+            
+            for match in keyword_matches:
+                # Create a document with metadata
+                bylaw_data = {
+                    "page_content": match["document"],
+                    "metadata": match["metadata"],
+                    "id": match["id"]
+                }
+                
+                # Only add if not already in results (to avoid duplicates when using both search methods)
+                if not any(b.get("metadata", {}).get("id") == match["metadata"].get("id") for b in matching_bylaws):
+                    matching_bylaws.append(bylaw_data)
+                    
+                    # Display some information about the match
+                    bylaw_id = match["metadata"].get("bylawNumber", "Unknown ID")
+                    bylaw_type = match["metadata"].get("bylawType", "Unknown Type")
+                    
+                    print(f"\nFound match: {bylaw_id} ({bylaw_type})")
+                    print(f"Keywords: {match['metadata'].get('keywords', [])}")
+        else:
+            print("No matches found for the keyword search.")
+    
+    # Write results to the output file
+    if matching_bylaws:
+        with open(args.output, 'w', encoding='utf-8') as f:
+            json.dump(matching_bylaws, f, indent=2, ensure_ascii=False)
+        
+        print(f"\nTotal matching bylaws: {len(matching_bylaws)}")
+        print(f"Results saved to: {args.output}")
+    else:
+        print("\nNo matching bylaws found.")
+    
+    # Calculate token count and costs
+    output_str = json.dumps(matching_bylaws, indent=2, ensure_ascii=False)
+    total_tokens = count_tokens(output_str)
+    
+    return matching_bylaws, total_tokens
+
+def get_database_stats(args):
+    """
+    Get and display statistics about the bylaw vector database.
+    
+    Args:
+        args: Command-line arguments parsed by argparse
+    """
+    # Load environment variables from .env file
+    load_dotenv()
+    
+    # Use API key from command line if provided, otherwise use from .env
+    if args.api_key:
+        os.environ["VOYAGE_API_KEY"] = args.api_key
+    
+    # Initialize embedding function
+    embedding_function = VoyageAIEmbeddings(model="voyage-3-large")
+    
+    try:
+        # Initialize ChromaDB client
+        chroma_client = chromadb.HttpClient(host=args.chroma_host, port=args.chroma_port)
+        
+        # Connect to the collection using LangChain's Chroma integration
+        vector_store = Chroma(
+            collection_name=args.collection,
+            embedding_function=embedding_function,
+            client=chroma_client
+        )
+        
+        # Get all metadata to analyze collection contents
+        results = vector_store._collection.get()
+        
+        total_docs = vector_store._collection.count()
+        unique_bylaws = set()
+        bylaw_types = {}
+        bylaw_years = {}
+        
+        for metadata in results.get("metadatas", []):
+            if metadata and "bylawNumber" in metadata:
+                unique_bylaws.add(metadata["bylawNumber"])
+            
+            if metadata and "bylawType" in metadata:
+                bylaw_type = metadata["bylawType"]
+                bylaw_types[bylaw_type] = bylaw_types.get(bylaw_type, 0) + 1
+            
+            if metadata and "bylawYear" in metadata:
+                bylaw_year = metadata["bylawYear"]
+                bylaw_years[bylaw_year] = bylaw_years.get(bylaw_year, 0) + 1
+        
+        # Sort years chronologically and types by frequency
+        sorted_years = dict(sorted(bylaw_years.items()))
+        sorted_types = dict(sorted(bylaw_types.items(), key=lambda x: x[1], reverse=True))
+        
+        print("\nDatabase Statistics:")
+        print(f"Total Documents: {total_docs}")
+        print(f"Unique Bylaws: {len(unique_bylaws)}")
+        print("Bylaw Types:")
+        for bylaw_type, count in sorted_types.items():
+            print(f"  - {bylaw_type}: {count}")
+        print("Bylaw Years:")
+        for year, count in sorted_years.items():
+            print(f"  - {year}: {count}")
+            
+    except Exception as e:
+        print(f"Error getting database statistics: {str(e)}")
+
+def calculate_llm_costs(token_count):
+    """
+    Calculate estimated costs for processing tokens with different LLM pricing tiers.
+    
+    Args:
+        token_count (int): The number of tokens
+        
+    Returns:
+        dict: Cost estimates for different pricing tiers
+    """
+    # Cost per million tokens
+    price_tiers = {
+        "Budget LLM": 0.10,
+        "Standard LLM": 0.15,
+        "Premium LLM": 0.25,
+        "Advanced LLM": 3.00
+    }
+    
+    costs = {}
+    tokens_in_millions = token_count / 1_000_000
+    
+    for model, price in price_tiers.items():
+        costs[model] = tokens_in_millions * price
+    
+    return costs
+
+def main():
+    parser = argparse.ArgumentParser(description='Search bylaws using ChromaDB')
+    
+    # Search parameters
+    search_group = parser.add_argument_group('Search Parameters')
+    search_group.add_argument('--query', help='Natural language query for semantic search')
+    search_group.add_argument('--keyword', help='Keyword to search for in bylaw metadata')
+    search_group.add_argument('--limit', type=int, default=10, help='Maximum number of results to return (default: 10)')
+    search_group.add_argument('--output', default='search_results.json', help='Output file name (default: search_results.json)')
+    
+    # ChromaDB connection parameters
+    db_group = parser.add_argument_group('ChromaDB Connection')
+    db_group.add_argument('--api-key', help='Voyage AI API key for embeddings (can also be set in .env file)')
+    db_group.add_argument('--chroma-host', default='localhost', help='ChromaDB host (default: localhost)')
+    db_group.add_argument('--chroma-port', default=8000, type=int, help='ChromaDB port (default: 8000)')
+    db_group.add_argument('--collection', default='by-laws', help='Collection name (default: by-laws)')
+    
+    # Other functionality
+    other_group = parser.add_argument_group('Other Functionality')
+    other_group.add_argument('--stats', action='store_true', help='Display database statistics')
+    
+    args = parser.parse_args()
+    
+    # Check if at least one search parameter or --stats is provided
+    if not (args.query or args.keyword or args.stats):
+        parser.error("At least one of --query, --keyword, or --stats is required")
+    
+    # Show database statistics if requested
+    if args.stats:
+        get_database_stats(args)
+        return
+    
+    # Perform the search
+    _, total_tokens = search_bylaws(args)
+    
+    # Display token count and cost information if results were found
+    if total_tokens > 0:
+        print(f"\nToken Information:")
+        print(f"Total tokens: {total_tokens:,}")
+        
+        print("\nEstimated LLM costs:")
+        costs = calculate_llm_costs(total_tokens)
+        for model, cost in costs.items():
+            print(f"  {model} (${costs[model]:.2f}/million tokens): ${cost:.4f}")
+
+if __name__ == "__main__":
     main()